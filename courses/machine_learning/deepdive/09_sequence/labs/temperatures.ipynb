--- conflicted
+++ resolved
@@ -11,7 +11,6 @@
     "Things to do:<br/>\n",
     "<ol start=\"0\">\n",
     "    <li>Run the notebook as it is. Look at the data visualisations. Then look at the predictions at the end. Not very good...\n",
-<<<<<<< HEAD
     "    <li>First play with the data to find good values for RESAMPLE_BY and SEQLEN in hyperparameters ([Assignment #1](#assignment1)).\n",
     "    <li>Now implement the RNN model in the model function ([Assignment #2](#assignment2)).\n",
     "<li>Temperatures are noisy, let's try something new: predicting N data points ahead  instead of only 1 ahead ([Assignment #3](#assignment3)).\n",
@@ -21,12 +20,6 @@
     "    <br/><br/>\n",
     "You are ready to run in the cloud on all 1666 weather stations. Use [this bash notebook](../run-on-cloud-ml-engine.ipynb) to convert your code to a regular Python file and invoke the Google Cloud ML Engine command line.\n",
     "When the training is finished on ML Engine, change one line in [validation](#valid) to load the SAVEDMODEL from its cloud bucket and display.\n",
-=======
-    "    <li>First, play with the data to find good values for RESAMPLE_BY and SEQLEN in hyperparameters ([Assignment #1](#assignment1)).\n",
-    "<li>Temperatures are noisy, let's try something new: predicting N data points ahead  instead of only 1 ahead ([Assignment #2](#assignment2)).\n",
-    "<li>Now we will adjust more traditional hyperparameters and add regularisations. ([Assignment #3](#assignment3))\n",
-    "   \n",
->>>>>>> df711fc9
     "</div>"
    ]
   },
@@ -79,15 +72,8 @@
   {
    "cell_type": "code",
    "execution_count": null,
-<<<<<<< HEAD
-   "metadata": {},
-=======
-   "metadata": {
-    "collapsed": false,
-    "deletable": true,
-    "editable": true
-   },
->>>>>>> df711fc9
+   "metadata": {},
+
    "outputs": [],
    "source": [
     "%bash\n",
@@ -622,8 +608,6 @@
   {
    "cell_type": "markdown",
    "metadata": {},
-<<<<<<< HEAD
-=======
    "source": [
     "## References\n",
     "\n",
@@ -637,7 +621,6 @@
     "deletable": true,
     "editable": true
    },
->>>>>>> df711fc9
    "source": [
     "Copyright 2018 Google LLC\n",
     "\n",
